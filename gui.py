"""
Run the Demo

TODO
----

* Add external controller (PowerMate)
* Add config file for pre-processing BM performance?
* Improve user interface for setting up the demo
  (before the worm visualization?)
"""
import os
os.environ['KIVY_VIDEO'] = 'ffpyplayer'
import json

from kivy.app import App
from kivy.clock import Clock
from kivy.uix.button import Button
from kivy.uix.boxlayout import BoxLayout
from kivy.uix.screenmanager import ScreenManager, Screen, SlideTransition
from kivy.uix.videoplayer import VideoPlayer
from kivy.graphics import Color

from kivy.uix.relativelayout import RelativeLayout
from powermate.knob_thread import KnobThread
from widgets.worm import WormWidget
from widgets.circular_progress_bar import CircularProgressBar
from widgets.circle_vis import CircleWidget
import mido

from midi_thread import MidiThread, BasisMixerMidiThread
import controller
import queue
from kivy.config import Config

Config.set('graphics', 'fullscreen', 0)
Config.write()
# from basismixer.midi_controller import MIDIController, DummyMIDIController
# import multiprocessing as mp


def load_files(file_path='./midi/', file_type='Midi'):
    # get available MIDIs
    all_files = [f for f in os.listdir(
        file_path) if os.path.isfile(os.path.join(file_path, f))]

    files = []

    for i, file in enumerate(all_files):
        if file_type == 'Midi' and '.mid' in file:
            files.append(os.path.join(file_path, file))

    return files


class LeapControl(App):
    def __init__(self):
        App.__init__(self)


        self.worm_controller = None
        self.playback_thread = None
        self.knob_thread = None
        self.midi_port = None
        self.fn_midi = None
        self.fn_video = os.path.join(os.path.dirname(__file__), 'test.mp4')

    def build_config(self, config):

        config.setdefaults('settings', {
            'playmode': 'MIDI',
            'midiport': 'Midi Through:Midi Through Port-0 14:0',
            'control': 'Mouse',
            'song': 'bach.mid'
        })

    def get_worm_controller(self):
        worm_controller = controller.Mouse()
        if self.config.get('settings', 'control') == 'LeapMotion':
            # check if leap motion tracker is available
            worm_controller = controller.LeapMotion()
        return worm_controller

    def get_song_path(self):

        return os.path.join('./midi/', self.config.get('settings', 'song'))

    def get_midi_port(self):
        return self.config.get('settings', 'midiport')

    def build(self):

        self.worm_controller = self.get_worm_controller()
        self.fn_midi = self.get_song_path()
        self.fn_midi = self.get_song_path()

        # basic layout blocks
        self.root = BoxLayout(orientation='vertical')
        self.scm = ScreenManager(transition=SlideTransition(), size_hint=(1.0, 0.9))
        self.root.add_widget(self.scm)

        # Navigation
        self.root.add_widget(self.navigation())

        # add screens to screen manager
        replay_screen = Screen(name='replay')
        self.scm.add_widget(replay_screen)

        intro_screen = Screen(name='intro')
        path_video = os.path.join(self.fn_video)
        player = VideoPlayer(source=path_video)
        intro_screen.add_widget(player)
        self.scm.add_widget(intro_screen)
        self.scm.current = 'intro'

        return self.root

    def on_config_change(self, config, section, key, value):

        if section == "settings":
            if key == "midiport":
                self.midi_port = value
            if key == 'control':
                self.worm_controller = self.get_worm_controller()
            if key == 'song':
                self.fn_midi = self.get_song_path()

    def build_settings(self, settings):

        songs = load_files()
        ports = mido.get_output_names()

        jsondata ="""[
                    { "type": "title",
<<<<<<< HEAD
                      "title": "Test application" },

                    { "type": "options",
                      "title": "My first key",
                      "desc": "Description of my first key",
                      "section": "section1",
                      "key": "key1",
                      "options": ["value1", "value2", "another value"] },

                    { "type": "numeric",
                      "title": "My second key",
                      "desc": "Description of my second key",
                      "section": "section1",
                      "key": "key2" }
=======
                      "title": "LeapControl" },
                
                    { "type": "options",
                      "title": "PlayMode",
                      "desc": "Use Deadpan Midi or BasisMixer",
                      "section": "settings",
                      "key": "playmode",
                      "options": ["MIDI", "BM"] },
                      
                    { "type": "options",
                      "title": "MidiPort",
                      "desc": "Select Midi Port",
                      "section": "settings",
                      "key": "midiport",
                      "options": %s },
                
                   { "type": "options",
                      "title": "Control",
                      "desc": "Use Mouse or LeapMotion",
                      "section": "settings",
                      "key": "control",
                      "options": ["Mouse", "LeapMotion"] },
                      
                   { "type": "options",
                      "title": "Song",
                      "desc": "Select Song",
                      "section": "settings",
                      "key": "song",
                      "options": %s }
>>>>>>> 9e57d4d9
                ]
                """%(str(ports).replace('\'', '"'),
                     str([os.path.split(song)[-1] for song in songs]).replace('\'', '"'))

        settings.add_json_panel('LeapControl', self.config, data=jsondata)

    def navigation(self):
        navigation = BoxLayout(size_hint=(1.0, 0.1))
        bt_intro = Button(text='Intro',
                          on_release=lambda a: self.screen_intro())
        bt_demo = Button(text='Demo',
                         on_release=lambda a: self.screen_demo())
        bt_replay = Button(text='Replay',
                           on_release=lambda a: self.set_screen('replay'))

        navigation.add_widget(bt_intro)
        navigation.add_widget(bt_demo)
        navigation.add_widget(bt_replay)

        return navigation

    def screen_intro(self):
        self.scm.current = 'intro'

        if self.playback_thread is not None:
            self.playback_thread.stop_playing()
        if self.knob_thread is not None:
            self.knob_thread.stop_reading()
            self.knob_thread.join()

    def screen_demo(self):
        # This is a hack
        # We rebuild the demo screen when called
        # to reset the playback.
        for cur_screen in self.scm.screens:
            if cur_screen.name == 'demo':
                # delte old demo screen
                self.scm.remove_widget(cur_screen)
                break

        self.playback_thread = MidiThread(self.fn_midi, self.midi_port)
        self.playback_thread.daemon = True

        # worm
        self.painter = WormWidget(self.playback_thread, self.worm_controller)
        Clock.schedule_interval(self.painter.update, 0.05)

        # visualizations
        vpb = CircularProgressBar()
        # bm_circle_1 = CircleWidget(size_hint=(None, None), height=100, width=100, max=80)
        bm_circle_1 = CircleWidget(size_hint=(None, None))
        bm_circle_2 = CircleWidget(size_hint=(None, None))
        bm_circle_3 = CircleWidget(size_hint=(None, None))
        bm_circle_4 = CircleWidget(size_hint=(None, None))
        bm_circle_5 = CircleWidget(size_hint=(None, None))

        circle_layout = BoxLayout(orientation='horizontal')
        circle_layout.add_widget(bm_circle_1, index=0)
        circle_layout.add_widget(bm_circle_2, index=1)
        circle_layout.add_widget(bm_circle_3, index=2)
        circle_layout.add_widget(bm_circle_4, index=3)
        circle_layout.add_widget(bm_circle_5, index=4)
        circle_layout.add_widget(vpb, index=5)

        # add widgets to layout
        screen_layout = BoxLayout(orientation='vertical')

        screen_layout.add_widget(Button(text='Intro'))
        screen_layout.add_widget(self.painter)
        # screen_layout.add_widget(circle_layout)
        screen_layout.add_widget(Button(text='Intro'))

        # add layout to screen
        demo_screen = Screen(name='demo')
        demo_screen.add_widget(screen_layout)

        # add screen to screen manager
        self.scm.add_widget(demo_screen)

        self.scm.current = 'demo'
        self.playback_thread.start()

        # if self.knob_thread is None:
        self.knob_thread = KnobThread(vpb)
        self.knob_thread.start()

    def set_screen(self, screen_name):
        # self.midi_thread.stop()
        self.scm.current = screen_name

        if self.playback_thread is not None:
            self.playback_thread.stop_playing()

        if self.knob_thread is not None:
            self.knob_thread.stop_reading()
            self.knob_thread.join()

    def clear_canvas(self, obj):
        self.painter.canvas.clear()


if __name__ == '__main__':


    # if demo_type == 1:
    #     print('Using BM file as input')
    #     try:
    #         deadpan = int(input('Deadpan performance (type 1)?: '))
    #     except ValueError:
    #         deadpan = 0
    #
    #     if deadpan == 1:
    #         deadpan = True
    #     else:
    #         deadpan = False
    #
    #     # Load BM file
    #     bm_file = select_file(file_path='./bm_files', file_type='BM file')
    #
    #     # Load config file
    #     config_file = select_file(file_path='./config_files', file_type='JSON file')
    #     config = json.load(open(config_file))
    #
    #     if 'vel_min' in config:
    #         vel_min = config.pop('vel_min')
    #     else:
    #         vel_min = 30
    #
    #     if 'vel_max' in config:
    #         vel_max = config.pop('vel_max')
    #     else:
    #         vel_max = 110
    #
    #     if 'tempo_ave' in config:
    #         tempo_ave = config.pop('tempo_ave')
    #     else:
    #         # This tempo is for the Etude Op 10 No 3
    #         tempo_ave = 55
    #
    #     if 'velocity_ave' in config:
    #         velocity_ave = config.pop('velocity_ave')
    #     else:
    #         velocity_ave = 50
    #
    #     try:
    #         use_bm_controller = int(input('Use controller for the BM (type 1, default is 0)? '))
    #     except ValueError:
    #         use_bm_controller = 0
    #
    #     # Use the USB controller for scaling BM's parameters
    #     if use_bm_controller:
    #         # import powermate
    #         q_dial = queue.Queue()
    #         input_midi_ports = mido.get_input_names()
    #
    #         for cur_idx, cur_port in enumerate(input_midi_ports):
    #             print('{} \t {}'.format(cur_idx, cur_port))
    #
    #         try:
    #             port_nr = int(input('Select Port (default is 0): '))
    #         except ValueError:
    #             port_nr = 0
    #         # port_nr = int(input('Select Port: '))
    #         print('\n')
    #
    #         # bm_controller = MIDIController(input_midi_ports[port_nr],
    #         #                                q_dial)
    #         # bm_controller = threading.Thread(
    #         #     target=powermate.run_device, args=(q_dial,))
    #         # bm_controller.start()
    #     else:
    #         # bm_controller = DummyMIDIController()
    #         q_dial = None
    #
    #     playback_thread = BasisMixerMidiThread(bm_file,
    #                                            midi_port=selected_port_name,
    #                                            vel_min=vel_min,
    #                                            vel_max=vel_max,
    #                                            tempo_ave=tempo_ave,
    #                                            velocity_ave=velocity_ave,
    #                                            deadpan=deadpan,
    #                                            post_process_config=config,
    #                                            bm_queue=q_dial,
    #                                            # bm_controller=bm_controller
    #                                            )

    #run the app
    LeapControl().run()
<|MERGE_RESOLUTION|>--- conflicted
+++ resolved
@@ -132,52 +132,35 @@
 
         jsondata ="""[
                     { "type": "title",
-<<<<<<< HEAD
-                      "title": "Test application" },
-
-                    { "type": "options",
-                      "title": "My first key",
-                      "desc": "Description of my first key",
-                      "section": "section1",
-                      "key": "key1",
-                      "options": ["value1", "value2", "another value"] },
-
-                    { "type": "numeric",
-                      "title": "My second key",
-                      "desc": "Description of my second key",
-                      "section": "section1",
-                      "key": "key2" }
-=======
                       "title": "LeapControl" },
-                
+
                     { "type": "options",
                       "title": "PlayMode",
                       "desc": "Use Deadpan Midi or BasisMixer",
                       "section": "settings",
                       "key": "playmode",
                       "options": ["MIDI", "BM"] },
-                      
+
                     { "type": "options",
                       "title": "MidiPort",
                       "desc": "Select Midi Port",
                       "section": "settings",
                       "key": "midiport",
                       "options": %s },
-                
+
                    { "type": "options",
                       "title": "Control",
                       "desc": "Use Mouse or LeapMotion",
                       "section": "settings",
                       "key": "control",
                       "options": ["Mouse", "LeapMotion"] },
-                      
+
                    { "type": "options",
                       "title": "Song",
                       "desc": "Select Song",
                       "section": "settings",
                       "key": "song",
                       "options": %s }
->>>>>>> 9e57d4d9
                 ]
                 """%(str(ports).replace('\'', '"'),
                      str([os.path.split(song)[-1] for song in songs]).replace('\'', '"'))
@@ -365,4 +348,4 @@
     #                                            )
 
     #run the app
-    LeapControl().run()
+    LeapControl().run()