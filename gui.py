--- conflicted
+++ resolved
@@ -238,16 +238,13 @@
             #                                 deadpan=deadpan,
             #                                 post_process_config=config,
             #                                 bm_queue=q_dial)
-<<<<<<< HEAD
+            print(self.driver)
             self.playback_thread = BMThread('./bm_files/kuhlau_op88_allegro_burlesco.txt',
-                                            midi_port=self.midi_port,
-=======
-            self.playback_thread = BMThread('./bm_files/chopin_op10_No3_bm_short.txt',
                                             driver=self.driver,
->>>>>>> 7f12df7e
                                             post_process_config=post_process_config,
-                                            scaler=bm_scaler_knob, vis=[bm_circle_1, bm_circle_2, bm_circle_3,
-                                                                        bm_circle_4, bm_circle_5])
+                                            scaler=bm_scaler_knob,
+                                            vis=[bm_circle_1, bm_circle_2, bm_circle_3,
+                                                 bm_circle_4, bm_circle_5])
 
         self.playback_thread.daemon = True
 
